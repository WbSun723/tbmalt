import bisect
import torch
from tbmalt.common.batch import pack
import numpy as np
Tensor = torch.Tensor


class BicubInterp:
    """Vectorized bicubic interpolation method designed for molecule.

    The bicubic interpolation is designed to interpolate the integrals of
    whole molecule. The xmesh, ymesh are the grid points and they are the same,
    therefore only xmesh is needed here.
    The zmesh is a 4D or 5D Tensor. The 1st, 2nd dimensions are corresponding
    to the pairwise atoms in molecule. The 3rd and 4th are corresponding to
    the xmesh and ymesh. The 5th dimension is optional. For bicubic
    interpolation of single integral such as ss0 orbital, it is 4D Tensor.
    For bicubic interpolation of all the orbital integrals, zmesh is 5D Tensor.

    Arguments:
        xmesh: 1D Tensor.
        zmesh: 2D or 3D Tensor, 2D is for single integral with vrious
            compression radii, 3D is for multi integrals.

    References:
        .. [wiki] https://en.wikipedia.org/wiki/Bicubic_interpolation
    """

    def __init__(self, xmesh: Tensor, zmesh: Tensor, hs_grid=None):
        """Get interpolation with two variables."""
        if zmesh.dim() < 2:
            raise ValueError('zmesh dim should >= 2')
        if zmesh.dim() == 2:
            zmesh = zmesh.unsqueeze(0)  # -> single to batch

        self.xmesh = xmesh
        self.zmesh = zmesh
        self.hs_grid = hs_grid

    def __call__(self, xnew: Tensor, distance=None):
        """Calculate bicubic interpolation.

        Arguments:
            xnew: the interpolation points of atom-pairs in molecule, it can be
                single atom-pair or multi atom-pairs.
        """
        assert xnew.dim() <= 2
        self.xi = xnew if xnew.dim() == 2 else xnew.unsqueeze(0)  # -> to batch
        self.atp = self.xi.shape[0]  # number of atom pairs
        self.arange_atp = torch.arange(self.atp)

        if distance is not None:  # with DFTB+ distance interpolation
            assert self.hs_grid is not None  # -> grid mesh for distance
            pdim = [2, 0, 1] if self.zmesh.dim() == 3 else [2, 3, 0, 1]
            zmesh = self.zmesh.permute(pdim)
            ski = SKInterpolation(self.hs_grid, zmesh)
            zmesh = ski(distance)
        else:
            zmesh = self.zmesh

        coeff = torch.tensor([[1., 0., 0., 0.], [0., 0., 1., 0.],
                              [-3., 3., -2., -1.], [2., -2., 1., 1.]])
        coeff_ = torch.tensor([[1., 0., -3., 2.], [0., 0., 3., -2.],
                               [0., 1., -2., 1.], [0., 0., -1., 1.]])

        # get the nearest grid points, 1st and second neighbour indices of xi
        self._get_indices()

        # this is to transfer x to fraction and its square, cube
        x_fra = (self.xi - self.xmesh[self.nx0]) / (
            self.xmesh[self.nx1] - self.xmesh[self.nx0])
        xmat = torch.stack([x_fra ** 0, x_fra ** 1, x_fra ** 2, x_fra ** 3])

        # get four nearest grid points values, each will be: [natom, natom, 20]
        f00, f10, f01, f11 = self._fmat0th(zmesh)

        # get four nearest grid points derivative over x, y, xy
        f02, f03, f12, f13, f20, f21, f30, f31, f22, f23, f32, f33 = \
            self._fmat1th(zmesh, f00, f10, f01, f11)
        fmat = torch.stack([torch.stack([f00, f01, f02, f03]),
                            torch.stack([f10, f11, f12, f13]),
                            torch.stack([f20, f21, f22, f23]),
                            torch.stack([f30, f31, f32, f33])])

        pdim = [2, 0, 1] if fmat.dim() == 3 else [2, 3, 0, 1]
        a_mat = torch.matmul(torch.matmul(coeff, fmat.permute(pdim)), coeff_)

        return torch.stack([torch.matmul(torch.matmul(
            xmat[:, i, 0], a_mat[i]), xmat[:, i, 1]) for i in range(self.atp)])

    def _get_indices(self):
        """Get indices and repeat indices."""
        self.nx0 = torch.searchsorted(self.xmesh, self.xi.detach()) - 1

        # get all surrounding 4 grid points indices and repeat indices
        self.nind = torch.tensor([ii for ii in range(self.atp)])
        self.nx1 = torch.clamp(torch.stack([ii + 1 for ii in self.nx0]), 0,
                               len(self.xmesh) - 1)
        self.nx_1 = torch.clamp(torch.stack([ii - 1 for ii in self.nx0]), 0)
        self.nx2 = torch.clamp(torch.stack([ii + 2 for ii in self.nx0]), 0,
                               len(self.xmesh) - 1)

    def _fmat0th(self, zmesh: Tensor):
        """Construct f(0/1, 0/1) in fmat."""
        f00 = zmesh[self.arange_atp, self.nx0[..., 0], self.nx0[..., 1]]
        f10 = zmesh[self.arange_atp, self.nx1[..., 0], self.nx0[..., 1]]
        f01 = zmesh[self.arange_atp, self.nx0[..., 0], self.nx1[..., 1]]
        f11 = zmesh[self.arange_atp, self.nx1[..., 0], self.nx1[..., 1]]
        return f00, f10, f01, f11

    def _fmat1th(self, zmesh: Tensor, f00: Tensor, f10: Tensor, f01: Tensor,
                 f11: Tensor):
        """Get the 1st derivative of four grid points over x, y and xy."""
        f_10 = zmesh[self.arange_atp, self.nx_1[..., 0], self.nx0[..., 1]]
        f_11 = zmesh[self.arange_atp, self.nx_1[..., 0], self.nx1[..., 1]]
        f0_1 = zmesh[self.arange_atp, self.nx0[..., 0], self.nx_1[..., 1]]
        f02 = zmesh[self.arange_atp, self.nx0[..., 0], self.nx2[..., 1]]
        f1_1 = zmesh[self.arange_atp, self.nx1[..., 0], self.nx_1[..., 1]]
        f12 = zmesh[self.arange_atp, self.nx1[..., 0], self.nx2[..., 1]]
        f20 = zmesh[self.arange_atp, self.nx2[..., 0], self.nx0[..., 1]]
        f21 = zmesh[self.arange_atp, self.nx2[..., 0], self.nx1[..., 1]]

        # calculate the derivative: (F(1) - F(-1) / (2 * grid)
        fy00 = (f01 - f0_1) / (self.nx1[..., 1] - self.nx_1[..., 1])
        fy01 = (f02 - f00) / (self.nx2[..., 1] - self.nx0[..., 1])
        fy10 = (f11 - f1_1) / (self.nx1[..., 1] - self.nx_1[..., 1])
        fy11 = (f12 - f10) / (self.nx2[..., 1] - self.nx0[..., 1])
        fx00 = (f10 - f_10) / (self.nx1[..., 0] - self.nx_1[..., 0])
        fx01 = (f20 - f00) / (self.nx2[..., 0] - self.nx0[..., 0])
        fx10 = (f11 - f_11) / (self.nx1[..., 0] - self.nx_1[..., 0])
        fx11 = (f21 - f01) / (self.nx2[..., 0] - self.nx0[..., 0])
        fxy00, fxy11 = fy00 * fx00, fx11 * fy11
        fxy01, fxy10 = fx01 * fy01, fx10 * fy10
        return fy00, fy01, fy10, fy11, fx00, fx01, fx10, fx11, fxy00, fxy01, fxy10, fxy11


class Spline1d:
    """Polynomial natural (linear, cubic) non-periodic spline.

    Arguments:
        x: 1D Tensor variable.
        y: 1D (single) or 2D (batch) Tensor variable.

    Keyword Args:
        kind: Define spline method, 'cubic' or 'linear'.
        abcd: 0th, 1st, 2nd and 3rd order parameters in cubic spline.

    References:
        .. [wiki] https://en.wikipedia.org/wiki/Spline_(mathematics)

    Examples:
        >>> import tbmalt.common.maths.interpolator as interp
        >>> import torch
        >>> x = torch.linspace(1, 10, 10)
        >>> y = torch.sin(x)
        >>> fit = interp.Spline1d(x, y)
        >>> fit(torch.tensor([3.5]))
        >>> tensor([-0.3526])
        >>> torch.sin(torch.tensor([3.5]))
        >>> tensor([-0.3508])
    """

    def __init__(self, xx: Tensor, yy: Tensor, **kwargs):
        self.xp, self.yp = xx, yy
        self.kind = kwargs.get('kind', 'cubic')

        if self.kind == 'cubic':
            if kwargs.get('abcd') is not None:
                self.aa, self.bb, self.cc, self.dd = kwargs.get('abcd')
            else:
                self.aa, self.bb, self.cc, self.dd = self._get_abcd()
            self.abcd = pack([self.aa, self.bb, self.cc, self.dd])
        elif self.kind != 'linear':
            raise NotImplementedError('%s not implemented' % self.kind)

    def __call__(self, xnew: Tensor, abcd=None):
        """Evaluate the polynomial linear or cubic spline.

        Arguments:
            xnew: 0D Tensor.

        Returns:
            ynew: 0D Tensor.
        """
        # according to the order to choose spline method
        self.xnew = xnew if xnew.dim() == 1 else xnew.unsqueeze(0)
        self.knot = [ii in self.xp for ii in self.xnew]

        # boundary condition of xnew,  xp[0] < xnew < xp[-1]
        assert self.xnew.ge(self.xp[0]).all() and self.xnew.le(self.xp[-1]).all()

        # get the nearest grid point index of d in x
        self.dind = [
            bisect.bisect(self.xp.detach().numpy(), ii.detach().numpy()) - 1
            for ii in self.xnew]

        # generate new index for 2D yp batch
        self.ind = [torch.arange(len(self.xnew)), self.dind] if \
            self.yp.dim() == 2 else self.dind

        if self.kind == 'cubic':
            return self._cubic(abcd)
        elif self.kind == 'linear':
            return self._linear()

    def _linear(self):
        """Calculate linear interpolation."""
        return self.yp[self.ind] + (self.xnew - self.xp[self.dind]) / (
            self.xp[1:] - self.xp[:-1])[self.dind] * (
            self.yp[..., 1:] - self.yp[..., :-1])[self.ind]

    def _cubic(self, abcd):
        """Calculate cubic spline interpolation."""
        if abcd is None:
            aa, bb, cc, dd = self.aa, self.bb, self.cc, self.dd
        else:
            aa, bb, cc, dd = abcd[0], abcd[1], abcd[2], abcd[3]
        # calculate a, b, c, d parameters, need input x and y
        dx = self.xnew - self.xp[self.dind]

        return aa[self.ind] + bb[self.ind] * dx + \
            cc[self.ind] * dx ** 2 + dd[self.ind] * dx ** 3

    def _get_abcd(self):
        """Get parameter aa, bb, cc, dd for cubic spline interpolation."""
        # get the first dim of x
        nx = self.xp.shape[0]
        assert nx > 3  # the length of x variable must > 3

        # get the differnce between grid points
        dxp = self.xp[1:] - self.xp[:-1]
        dyp = self.yp[..., 1:] - self.yp[..., :-1]

        # get b, c, d from reference website: step 3~9, first calculate c
        A = torch.zeros(nx, nx)
        A.diagonal()[1:-1] = 2 * (dxp[:-1] + dxp[1:])  # diag
        A[torch.arange(nx - 1), torch.arange(nx - 1) + 1] = dxp  # off-diag
        A[torch.arange(nx - 1) + 1, torch.arange(nx - 1)] = dxp
        A[0, 0], A[-1, -1] = 1., 1.
        A[0, 1], A[1, 0] = 0., 0.   # natural condition
        A[-1, -2], A[-2, -1] = 0., 0.

        B = torch.zeros(*self.yp.shape)
        B[..., 1:-1] = 3 * (dyp[..., 1:] / dxp[1:] - dyp[..., :-1] / dxp[:-1])
        B = B.permute(1, 0) if B.dim() == 2 else B

        cc, _ = torch.lstsq(B, A)
        cc = cc.permute(1, 0) if cc.squeeze().dim() == 2 else cc.squeeze()
        bb = dyp / dxp - dxp * (cc[..., 1:] + 2 * cc[..., :-1]) / 3
        dd = (cc[..., 1:] - cc[..., :-1]) / (3 * dxp)
        return self.yp, bb, cc, dd


class SKInterpolation:
    """Interpolation method for SK tables.

    Arguments:
        xx: Grid points of distances.
        yy: Integral tables.
    """

    def __init__(self, xx: Tensor, yy: Tensor):
        self.yy = yy
        self.incr = xx[1] - xx[0]
        self.ngridpoint = len(xx)

    def __call__(self, rr: Tensor, ninterp=8, delta_r=1E-5, tail=1) -> Tensor:
        """Interpolation SKF according to distance from integral tables.

        Arguments:
            rr: interpolation points for batch.
            ninterp: Number of total interpolation grid points.
            delta_r: Delta distance for 1st, 2nd derivative.
            tail: Distance to smooth the tail, unit is bohr.
        """
        max_ind = self.ngridpoint - 1 + int(tail / self.incr)
        rmax = (self.ngridpoint - 1) * self.incr + tail
        ind = (rr / self.incr).int()
        result = torch.zeros(rr.shape) if self.yy.dim() == 1 else torch.zeros(
            rr.shape[0], *self.yy.shape[1:])

        # thye input SKF must have more than 8 grid points
        if self.ngridpoint < ninterp + 1:
            raise ValueError("Not enough grid points for interpolation!")

        # => polynomial fit
        if (ind <= self.ngridpoint).any():
            _mask = ind <= self.ngridpoint

            # get the index of rr in grid points
            ind_last = (ind[_mask] + ninterp / 2 + 1).int()
            ind_last[ind_last > self.ngridpoint] = self.ngridpoint
            ind_last[ind_last < ninterp] = ninterp

            xa = (ind_last.unsqueeze(1) - ninterp + torch.arange(ninterp)
                  ) * self.incr  # get the interpolation gird points
            yb = torch.stack([self.yy[ii - ninterp - 1: ii - 1]
                              for ii in ind_last])  # grid point values
<<<<<<< HEAD
            result[_mask] = poly_interp_2d(xa, yb, rr[_mask])
=======

            result[_mask] = self.poly_interp_2d(xa, yb, rr[_mask])
>>>>>>> ec4d8150

        # Beyond the grid => extrapolation with polynomial of 5th order
        is_tail = ind.masked_fill(ind.ge(self.ngridpoint) * ind.le(max_ind), -1).eq(-1)
        if is_tail.any():
            dr = rr[is_tail] - rmax
            ilast = self.ngridpoint

            # get grid points and grid point values
            xa = (ilast - ninterp + torch.arange(ninterp)) * self.incr
            yb = self.yy[ilast - ninterp - 1: ilast - 1]
            xa = xa.repeat(dr.shape[0]).reshape(dr.shape[0], -1)
            yb = yb.repeat(dr.shape[0]).reshape(dr.shape[0], -1)

            # get derivative
            y0 = poly_interp_2d(xa, yb, xa[:, ninterp - 1] - delta_r)
            y2 = poly_interp_2d(xa, yb, xa[:, ninterp - 1] + delta_r)
            y1 = self.yy[ilast - 2]
            y1p = (y2 - y0) / (2.0 * delta_r)
            y1pp = (y2 + y0 - 2.0 * y1) / (delta_r * delta_r)
<<<<<<< HEAD
            result[_mask] = poly5_zero(y1, y1p, y1pp, dr, -1.0 * tail)
=======
            result[is_tail] = self.poly5_zero(y1, y1p, y1pp, dr, -1.0 * tail)
>>>>>>> ec4d8150

        return result


<<<<<<< HEAD
def smooth_tail_batch(xx: Tensor, yy: Tensor, n_grid: Tensor, ninterp=8,
                      delta_r=1E-5, tail=1.0):
    """Smooth the tail with input xx and yy."""
    assert xx.dim() == 2
    assert yy.dim() == 3
    assert n_grid.shape[0] == xx.shape[0]

    ilast = n_grid.clone()
    incr = xx[0, 1] - xx[0, 0]

    # get grid points and grid point values
    xa = (ilast.unsqueeze(1) - ninterp + torch.arange(ninterp)) * incr
    yb = torch.stack([yy[ii, il - ninterp - 1: il - 1]
                      for ii, il in enumerate(ilast)])

    # return smooth grid points in the tail for each SKF
    dr = -torch.linspace(4, 0, 5) * incr

    # get derivative
    y0 = poly_interp_2d(xa, yb, xa[:, ninterp - 1] - delta_r)
    y2 = poly_interp_2d(xa, yb, xa[:, ninterp - 1] + delta_r)
    y1 = yy[torch.arange(yy.shape[0]), ilast - 2]
    y1p = (y2 - y0) / (2.0 * delta_r)
    y1pp = (y2 + y0 - 2.0 * y1) / (delta_r * delta_r)
    # dr = dr.unsqueeze(1).unsqueeze(2).repeat(1, y0.shape[0], y0.shape[1])
    integral_tail = poly5_zero(
        y1.unsqueeze(-1), y1p.unsqueeze(-1), y1pp.unsqueeze(-1), dr, -tail).permute(0, 2, 1)

    for ii, iy in enumerate(yy):  # -> add tail
        yy[ii, n_grid[ii]: n_grid[ii] + 5] = integral_tail[ii]

    return yy


def poly5_zero(y0: Tensor, y0p: Tensor, y0pp: Tensor, xx: Tensor,
               dx: Tensor) -> Tensor:
    """Get integrals if beyond the grid range with 5th polynomial."""
    dx1 = y0p * dx
    dx2 = y0pp * dx * dx
    dd = 10.0 * y0 - 4.0 * dx1 + 0.5 * dx2
    ee = -15.0 * y0 + 7.0 * dx1 - 1.0 * dx2
    ff = 6.0 * y0 - 3.0 * dx1 + 0.5 * dx2
    xr = xx / dx
    yy = ((ff * xr + ee) * xr + dd) * xr * xr * xr
    return yy


def poly_interp_2d(xp: Tensor, yp: Tensor, rr: Tensor) -> Tensor:
    """Interpolate from DFTB+ (lib_math) with uniform grid.

    Arguments:
        xp: 2D tensor, 1st dimension if batch size, 2nd is grid points.
        yp: 2D tensor of integrals.
        rr: interpolation points.
    """
    nn0, nn1 = xp.shape[0], xp.shape[1]
    index_nn0 = torch.arange(nn0)
    icl = torch.zeros(nn0).long()
    cc, dd = yp.clone(), yp.clone()
    dxp = abs(rr - xp[index_nn0, icl])

    # find the most close point to rr (single atom pair or multi pairs)
    _mask, ii = torch.zeros(len(rr)) == 0, 0
    dxNew = abs(rr - xp[index_nn0, 0])
    while (dxNew < dxp).any():
        ii += 1
        assert ii < nn1 - 1  # index ii range from 0 to nn1 - 1
        _mask = dxNew < dxp
        icl[_mask] = ii
        dxp[_mask] = abs(rr - xp[index_nn0, ii])[_mask]

    yy = yp[index_nn0, icl]

    for mm in range(nn1 - 1):
        for ii in range(nn1 - mm - 1):
            rtmp0 = xp[index_nn0, ii] - xp[index_nn0, ii + mm + 1]

            # use transpose to realize div: (N, M, K) / (N)
            rtmp1 = ((cc[index_nn0, ii + 1] - dd[index_nn0, ii]).transpose(
                0, -1) / rtmp0).transpose(0, -1)
            cc[index_nn0, ii] = ((xp[index_nn0, ii] - rr) *
                                 rtmp1.transpose(0, -1)).transpose(0, -1)
            dd[index_nn0, ii] = ((xp[index_nn0, ii + mm + 1] - rr) *
                                 rtmp1.transpose(0, -1)).transpose(0, -1)
        if (2 * icl < nn1 - mm - 1).any():
            _mask = 2 * icl < nn1 - mm - 1
            yy[_mask] = (yy + cc[index_nn0, icl])[_mask]
        else:
            _mask = 2 * icl >= nn1 - mm - 1
            yy[_mask] = (yy + dd[index_nn0, icl - 1])[_mask]
            icl[_mask] = icl[_mask] - 1
    return yy
=======
        Arguments:
            xp: 2D tensor, 1st dimension if batch size, 2nd is grid points.
            yp: 2D tensor of integrals.
            rr: interpolation points.
        """
        nn0, nn1 = xp.shape[0], xp.shape[1]
        index_nn0 = torch.arange(nn0)
        icl = torch.zeros(nn0).long()
        cc, dd = yp.clone(), yp.clone()
        dxp = abs(rr - xp[index_nn0, icl])

        # find the most close point to rr (single atom pair or multi pairs)
        _mask, ii = torch.zeros(len(rr)) == 0, 0
        dxNew = abs(rr - xp[index_nn0, 0])
        while (dxNew < dxp).any():
            ii += 1
            assert ii < nn1 - 1  # index ii range from 0 to nn1 - 1
            _mask = dxNew < dxp
            icl[_mask] = ii
            dxp[_mask] = abs(rr - xp[index_nn0, ii])[_mask]

        yy = yp[index_nn0, icl]

        for mm in range(nn1 - 1):
            for ii in range(nn1 - mm - 1):
                rtmp0 = xp[index_nn0, ii] - xp[index_nn0, ii + mm + 1]

                # use transpose to realize div: (N, M, K) / (N)
                rtmp1 = ((cc[index_nn0, ii + 1] - dd[index_nn0, ii]).transpose(
                    0, -1) / rtmp0).transpose(0, -1)
                cc[index_nn0, ii] = ((xp[index_nn0, ii] - rr) *
                                     rtmp1.transpose(0, -1)).transpose(0, -1)
                dd[index_nn0, ii] = ((xp[index_nn0, ii + mm + 1] - rr) *
                                     rtmp1.transpose(0, -1)).transpose(0, -1)
            if (2 * icl < nn1 - mm - 1).any():
                _mask = 2 * icl < nn1 - mm - 1
                yy[_mask] = (yy + cc[index_nn0, icl])[_mask]
            else:
                _mask = 2 * icl >= nn1 - mm - 1
                yy[_mask] = (yy + dd[index_nn0, icl - 1])[_mask]
                icl[_mask] = icl[_mask] - 1
        return yy
>>>>>>> ec4d8150
<|MERGE_RESOLUTION|>--- conflicted
+++ resolved
@@ -187,15 +187,16 @@
         self.knot = [ii in self.xp for ii in self.xnew]
 
         # boundary condition of xnew,  xp[0] < xnew < xp[-1]
-        assert self.xnew.ge(self.xp[0]).all() and self.xnew.le(self.xp[-1]).all()
+        assert self.xnew.ge(self.xp[0]).all()  # and self.xnew.le(self.xp[-1]).all()
+        self.mask = self.xnew.lt(self.xp[-1])
 
         # get the nearest grid point index of d in x
         self.dind = [
             bisect.bisect(self.xp.detach().numpy(), ii.detach().numpy()) - 1
-            for ii in self.xnew]
+            for ii in self.xnew[self.mask]]
 
         # generate new index for 2D yp batch
-        self.ind = [torch.arange(len(self.xnew)), self.dind] if \
+        self.ind = [torch.arange(len(self.mask)), self.dind] if \
             self.yp.dim() == 2 else self.dind
 
         if self.kind == 'cubic':
@@ -216,10 +217,14 @@
         else:
             aa, bb, cc, dd = abcd[0], abcd[1], abcd[2], abcd[3]
         # calculate a, b, c, d parameters, need input x and y
-        dx = self.xnew - self.xp[self.dind]
-
-        return aa[self.ind] + bb[self.ind] * dx + \
+        dx = self.xnew[self.mask] - self.xp[self.dind]
+
+        intergal_ = aa[self.ind] + bb[self.ind] * dx + \
             cc[self.ind] * dx ** 2 + dd[self.ind] * dx ** 3
+        integral = torch.zeros(self.xnew.shape[0], *intergal_.shape[1:])
+        integral[self.mask] = intergal_
+
+        return integral
 
     def _get_abcd(self):
         """Get parameter aa, bb, cc, dd for cubic spline interpolation."""
@@ -296,12 +301,7 @@
                   ) * self.incr  # get the interpolation gird points
             yb = torch.stack([self.yy[ii - ninterp - 1: ii - 1]
                               for ii in ind_last])  # grid point values
-<<<<<<< HEAD
             result[_mask] = poly_interp_2d(xa, yb, rr[_mask])
-=======
-
-            result[_mask] = self.poly_interp_2d(xa, yb, rr[_mask])
->>>>>>> ec4d8150
 
         # Beyond the grid => extrapolation with polynomial of 5th order
         is_tail = ind.masked_fill(ind.ge(self.ngridpoint) * ind.le(max_ind), -1).eq(-1)
@@ -321,16 +321,11 @@
             y1 = self.yy[ilast - 2]
             y1p = (y2 - y0) / (2.0 * delta_r)
             y1pp = (y2 + y0 - 2.0 * y1) / (delta_r * delta_r)
-<<<<<<< HEAD
-            result[_mask] = poly5_zero(y1, y1p, y1pp, dr, -1.0 * tail)
-=======
             result[is_tail] = self.poly5_zero(y1, y1p, y1pp, dr, -1.0 * tail)
->>>>>>> ec4d8150
 
         return result
 
 
-<<<<<<< HEAD
 def smooth_tail_batch(xx: Tensor, yy: Tensor, n_grid: Tensor, ninterp=8,
                       delta_r=1E-5, tail=1.0):
     """Smooth the tail with input xx and yy."""
@@ -422,48 +417,4 @@
             _mask = 2 * icl >= nn1 - mm - 1
             yy[_mask] = (yy + dd[index_nn0, icl - 1])[_mask]
             icl[_mask] = icl[_mask] - 1
-    return yy
-=======
-        Arguments:
-            xp: 2D tensor, 1st dimension if batch size, 2nd is grid points.
-            yp: 2D tensor of integrals.
-            rr: interpolation points.
-        """
-        nn0, nn1 = xp.shape[0], xp.shape[1]
-        index_nn0 = torch.arange(nn0)
-        icl = torch.zeros(nn0).long()
-        cc, dd = yp.clone(), yp.clone()
-        dxp = abs(rr - xp[index_nn0, icl])
-
-        # find the most close point to rr (single atom pair or multi pairs)
-        _mask, ii = torch.zeros(len(rr)) == 0, 0
-        dxNew = abs(rr - xp[index_nn0, 0])
-        while (dxNew < dxp).any():
-            ii += 1
-            assert ii < nn1 - 1  # index ii range from 0 to nn1 - 1
-            _mask = dxNew < dxp
-            icl[_mask] = ii
-            dxp[_mask] = abs(rr - xp[index_nn0, ii])[_mask]
-
-        yy = yp[index_nn0, icl]
-
-        for mm in range(nn1 - 1):
-            for ii in range(nn1 - mm - 1):
-                rtmp0 = xp[index_nn0, ii] - xp[index_nn0, ii + mm + 1]
-
-                # use transpose to realize div: (N, M, K) / (N)
-                rtmp1 = ((cc[index_nn0, ii + 1] - dd[index_nn0, ii]).transpose(
-                    0, -1) / rtmp0).transpose(0, -1)
-                cc[index_nn0, ii] = ((xp[index_nn0, ii] - rr) *
-                                     rtmp1.transpose(0, -1)).transpose(0, -1)
-                dd[index_nn0, ii] = ((xp[index_nn0, ii + mm + 1] - rr) *
-                                     rtmp1.transpose(0, -1)).transpose(0, -1)
-            if (2 * icl < nn1 - mm - 1).any():
-                _mask = 2 * icl < nn1 - mm - 1
-                yy[_mask] = (yy + cc[index_nn0, icl])[_mask]
-            else:
-                _mask = 2 * icl >= nn1 - mm - 1
-                yy[_mask] = (yy + dd[index_nn0, icl - 1])[_mask]
-                icl[_mask] = icl[_mask] - 1
-        return yy
->>>>>>> ec4d8150
+    return yy
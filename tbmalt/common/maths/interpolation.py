# -*- coding: utf-8 -*-
"""Interpolation for general purpose."""
from typing import Tuple
from numbers import Real
import torch
from tbmalt.common.batch import pack
Tensor = torch.Tensor


class BicubInterp:
    """Bicubic interpolation method.

    The bicubic interpolation is designed to interpolate the integrals with
    given compression radii or distances.

    Arguments:
        compr: Grid points for interpolation, 1D Tensor.
        zmesh: 2D, 3D or 4D Tensor, 2D is for single integral with various
            compression radii, 3D is for multi integrals.
<<<<<<< HEAD
        hs_grid: Distances at which the ``hamiltonian`` & ``overlap``
            elements were evaluated.

    Examples:
        >>> import matplotlib.pyplot as plt
        >>> import torch
        >>> x = torch.arange(0., 5., 0.25)
        >>> y = torch.arange(0., 5., 0.25)
        >>> xx, yy = torch.meshgrid(x, y)
        >>> z = torch.sin(xx) + torch.cos(yy)
        >>> bi_interp = BicubInterp(x, z)
        >>> xnew = torch.arange(0., 5., 1e-2)
        >>> ynew = torch.arange(0., 5., 1e-2)
        >>> znew = bi_interp(torch.stack([xnew, ynew]).T)
        >>> plt.plot(x, z.diagonal(), 'ro-', xnew, znew, 'b-')
        >>> plt.show()

    References:
        .. [wiki] https://en.wikipedia.org/wiki/Bicubic_interpolation

=======

    References:
        .. [bci_wiki] https://en.wikipedia.org/wiki/Bicubic_interpolation
>>>>>>> 83ac7905
    """

    def __init__(self, compr: Tensor, zmesh: Tensor, hs_grid=None):

        assert zmesh.shape[-2] == zmesh.shape[-2], \
            'Size of last two dimensions of zmesh must be the same.'
        if zmesh.dim() < 2 or zmesh.dim() > 4:
            raise ValueError(f'zmesh should be 2, 3, or 4D, get {zmesh.dim()}')

        if hs_grid is not None:
            assert zmesh.dim() == 4, 'zemsh dimension error'

        self.compr = compr
        self.zmesh = zmesh
        self.hs_grid = hs_grid

        # Internal attributes used during interpolation
        self._nx0, self._nx1, self._nx2 = None, None, None
        self._nind, self._nx_1 = None, None

        # Device type of the tensor in this class
        self._device = compr.device


    def __call__(self, rr: Tensor, distances=None):
        """Calculate bicubic interpolation.

<<<<<<< HEAD
        If distances is not None, the polynomial interpolation will be
        used to interpolate distances from ``hamiltonian`` & ``overlap``.
        Then the bicubic interpolation will be used to interpolate rr
        from the interpolated ``hamiltonian`` & ``overlap`` values.

=======
>>>>>>> 83ac7905
        Arguments:
            rr: The points to be interpolated for the first dimension and
                second dimension.
            distances: Distances between atoms.

        Returns:
            znew: Interpolation values with given rr, or rr and distances.

        """
        if self.hs_grid is not None:
            assert distances is not None, 'distances should not be None'

        self.xi = rr if rr.dim() == 2 else rr.unsqueeze(0)
        self.batch = self.xi.shape[0]
        self.arange_batch = torch.arange(self.batch)

        if self.hs_grid is not None:  # with DFTB+ distance interpolation
            assert distances is not None, 'if hs_grid is not None, '+ \
                'distances is expected'

            ski = PolyInterpU(self.hs_grid, self.zmesh)
            zmesh = ski(distances).permute(0, -2, -1, 1)
        elif self.zmesh.dim() == 2 or self.zmesh.dim() == 3:
            zmesh = self.zmesh.repeat(rr.shape[0], 1, 1)
        else:
            raise ValueError("Incompatible z-mesh dimension")

        coeff = torch.tensor([[1., 0., 0., 0.], [0., 0., 1., 0.],
                              [-3., 3., -2., -1.], [2., -2., 1., 1.]],
                              device=self._device)
        coeff_ = torch.tensor([[1., 0., -3., 2.], [0., 0., 3., -2.],
                               [0., 1., -2., 1.], [0., 0., -1., 1.]],
                               device=self._device)

        # get the nearest grid points, 1st and second neighbour indices of xi
        self._get_indices()

        # this is to transfer x to fraction and its square, cube
        x_fra = (self.xi - self.compr[self._nx0]) / (
                self.compr[self._nx1] - self.compr[self._nx0])
        xmat = torch.stack([x_fra ** 0, x_fra ** 1, x_fra ** 2, x_fra ** 3])

        # get four nearest grid points values, each will be: [natom, natom, 20]
        f00, f10, f01, f11 = self._fmat0th(zmesh)

        # get four nearest grid points derivative over x, y, xy
        f02, f03, f12, f13, f20, f21, f30, f31, f22, f23, f32, f33 = \
            self._fmat1th(zmesh, f00, f10, f01, f11)
        fmat = torch.stack([torch.stack([f00, f01, f02, f03]),
                            torch.stack([f10, f11, f12, f13]),
                            torch.stack([f20, f21, f22, f23]),
                            torch.stack([f30, f31, f32, f33])])

        pdim = [2, 0, 1] if fmat.dim() == 3 else [2, 3, 0, 1]
        a_mat = torch.matmul(torch.matmul(coeff, fmat.permute(pdim)), coeff_)

        znew = torch.stack([torch.matmul(torch.matmul(
            xmat[:, i, 0], a_mat[i]), xmat[:, i, 1]) for i in range(self.batch)])
        return znew

    def _get_indices(self):
        """Get indices and repeat indices."""
        # Note that this function assigns to _nx0, _nind, _nx1, _nx_1, & _nx2
        self._nx0 = torch.searchsorted(self.compr, self.xi.detach()) - 1

        # get all surrounding 4 grid points indices and repeat indices
        self._nind = torch.tensor([ii for ii in range(self.batch)])
        self._nx1 = torch.clamp(torch.stack([ii + 1 for ii in self._nx0]), 0,
                                len(self.compr) - 1)
        self._nx_1 = torch.clamp(torch.stack([ii - 1 for ii in self._nx0]), 0)
        self._nx2 = torch.clamp(torch.stack([ii + 2 for ii in self._nx0]), 0,
                                len(self.compr) - 1)

    def _fmat0th(self, zmesh: Tensor):
        """Construct f(0/1, 0/1) in fmat."""
        f00 = zmesh[self.arange_batch, self._nx0[..., 0], self._nx0[..., 1]]
        f10 = zmesh[self.arange_batch, self._nx1[..., 0], self._nx0[..., 1]]
        f01 = zmesh[self.arange_batch, self._nx0[..., 0], self._nx1[..., 1]]
        f11 = zmesh[self.arange_batch, self._nx1[..., 0], self._nx1[..., 1]]
        return f00, f10, f01, f11

    def _fmat1th(self, zmesh: Tensor, f00: Tensor, f10: Tensor, f01: Tensor,
                 f11: Tensor):
        """Get the 1st derivative of four grid points over x, y and xy."""

        # Helper functions to avoid code repetition
        def f1(i, j):
            return zmesh[self.arange_batch, i[..., 0], j[..., 1]]

        def f2(f1, f2, n1, n2, i, j):
            return ((f1 - f2).T / (n1[..., i] - n2[..., j])).T

        # Bring class instance attributes into the local name space to avoid
        # repeatedly having to call `self`.
        nx_1, nx0, nx1, nx2 = self._nx_1, self._nx0, self._nx1, self._nx2

        f_10 = f1(nx_1, nx0)
        f_11 = f1(nx_1, nx1)
        f0_1 = f1(nx0, nx_1)
        f02 = f1(nx0, nx2)
        f1_1 = f1(nx1, nx_1)
        f12 = f1(nx1, nx2)
        f20 = f1(nx2, nx0)
        f21 = f1(nx2, nx1)

        # calculate the derivative: (F(1) - F(-1) / (2 * grid)
        fy00 = f2(f01, f0_1, nx1, nx_1, 1, 1)
        fy01 = f2(f02, f00, nx2, nx0, 1, 1)
        fy10 = f2(f11, f1_1, nx1, nx_1, 1, 1)
        fy11 = f2(f12, f10, nx2, nx0, 1, 1)
        fx00 = f2(f10, f_10, nx1, nx_1, 0, 0)
        fx01 = f2(f20, f00, nx2, nx0, 0, 0)
        fx10 = f2(f11, f_11, nx1, nx_1, 0, 0)
        fx11 = f2(f21, f01, nx2, nx0, 0, 0)

        fxy00, fxy11 = fy00 * fx00, fx11 * fy11
        fxy01, fxy10 = fx01 * fy01, fx10 * fy10

        return (fy00, fy01, fy10, fy11, fx00, fx01, fx10, fx11, fxy00,
                fxy01, fxy10, fxy11)


class PolyInterpU:
    """Polynomial interpolation method with uniform grid points.

    The boundary condition will use `poly_to_zero` function, which make the
    polynomial values smoothly converge to zero at the boundary.

    Arguments:
        xx: Grid points for interpolation, 1D Tensor.
        yy: Values to be interpolated at each grid point.
        tail: Distance to smooth the tail.
        delta_r: Delta distance for 1st, 2nd derivative.
        n_interp: Number of total interpolation grid points.
        n_interp_r: Number of right side interpolation grid points.

    Attributes:
        xx: Grid points for interpolation, 1D Tensor.
        yy: Values to be interpolated at each grid point.
        delta_r: Delta distance for 1st, 2nd derivative.
        tail: Distance to smooth the tail.
        n_interp: Number of total interpolation grid points.
        n_interp_r: Number of right side interpolation grid points.
        grid_step: Distance between each gird points.

    Notes:
        The `PolyInterpU` class, which is taken from the DFTB+, assumes a
        uniform grid. Here, the yy and xx arguments are the values to be
        interpolated and their associated grid points respectively. The tail
        end of the spline is smoothed to zero, meaning that extrapolated
        points will rapidly, but smoothly, decay to zero.

    Examples:
        >>> import matplotlib.pyplot as plt
        >>> x = torch.linspace(0, 2. * torch.pi, 100)
        >>> y = torch.sin(x)
        >>> poly = PolyInterpU(x, y, n_interp=8, n_interp_r=4)
        >>> new_x = torch.rand(10) * 2. * torch.pi
        >>> new_y = poly(new_x)
        >>> plt.plot(x, y, 'k-')
        >>> plt.plot(new_x, new_y, 'rx')
        >>> plt.show()

    """

    def __init__(self, xx: Tensor, yy: Tensor, tail: Real = 1.0,
                 delta_r: Real = 1E-5, n_interp: int = 8, n_interp_r: int = 4):
        self.xx = xx
        self.yy = yy
        self.delta_r = delta_r

        self.tail = tail
        self.n_interp = n_interp
        self.n_interp_r = n_interp_r
        self.grid_step = xx[1] - xx[0]

        # Device type of the tensor in this class
        self._device = xx.device

        # Get grid points with external tail for index operation
        self.n_tail = int(self.tail / self.grid_step)
        self.xx_ext = torch.linspace(
            self.xx[0], self.xx[-1] + self.tail,
            len(self.xx) + self.n_tail, device=self._device)

        # Check xx is uniform & that len(xx) > n_interp
        dxs = xx[1:] - xx[:-1]
        check_1 = torch.allclose(dxs, torch.full_like(dxs, self.grid_step))
        assert check_1, 'Grid points xx are not uniform'
        if len(xx) < n_interp:
            raise ValueError(f'`n_interp` ({n_interp}) exceeds the number of'
                             f'data points `xx` ({len(xx)}).')

    def __call__(self, rr: Tensor) -> Tensor:
        """Get interpolation according to given rr.

        Arguments:
            rr: interpolation points for single and batch.

        Returns:
            result: Interpolation values with given rr.

        """
        n_grid_point = len(self.xx)  # -> number of grid points

        ind = torch.searchsorted(self.xx_ext, rr).to(self._device)
        result = (
            torch.zeros(rr.shape, device=self._device)
            if self.yy.dim() == 1
            else torch.zeros(rr.shape[0], *self.yy.shape[1:], device=self._device)
        )

        # => polynomial fit
        if (ind <= n_grid_point).any():
            _mask = torch.logical_and(ind <= n_grid_point, ind != 0)

            # get the index of rr in grid points
            ind_last = (ind[_mask] + self.n_interp_r + 1).long()
            ind_last[ind_last > n_grid_point] = n_grid_point
            ind_last[ind_last < self.n_interp + 1] = self.n_interp + 1

            # gather xx and yy for both single and batch
            xa = self.xx[0] + (ind_last.unsqueeze(1) - self.n_interp - 1 +
                               torch.arange(self.n_interp, device=self._device)
                               ) * self.grid_step
            yb = torch.stack([self.yy[ii - self.n_interp - 1: ii - 1]
                              for ii in ind_last]).to(self._device)

            result[_mask] = poly_interp(xa, yb, rr[_mask])

        # Beyond the grid => extrapolation with polynomial of 5th order
        max_ind = n_grid_point - 1 + int(self.tail / self.grid_step)
        is_tail = ind.masked_fill(ind.ge(n_grid_point) * ind.le(max_ind), -1).eq(-1)
        if is_tail.any():
            r_max = self.xx[-2] + self.tail
            dr = rr[is_tail] - r_max
            dr = dr.unsqueeze(-1) if self.yy.dim() == 2 else dr
            ilast = n_grid_point

            # get grid points and grid point values
            xa = (ilast - self.n_interp + torch.arange(
                self.n_interp, device=self._device) - 1) * self.grid_step + self.xx[0]
            yb = self.yy[ilast - self.n_interp - 1: ilast - 1]
            xa = xa.repeat(dr.shape[0]).reshape(dr.shape[0], -1)
            yb = yb.unsqueeze(0).repeat_interleave(dr.shape[0], dim=0)

            # get derivative
            y0 = poly_interp(xa, yb, xa[:, self.n_interp - 1] - self.delta_r)
            y2 = poly_interp(xa, yb, xa[:, self.n_interp - 1] + self.delta_r)
            y1 = self.yy[ilast - 2]
            y1p = (y2 - y0) / (2.0 * self.delta_r)
            y1pp = (y2 + y0 - 2.0 * y1) / (self.delta_r * self.delta_r)

            result[is_tail] = poly_to_zero(
                dr, -1.0 * self.tail, -1.0 / self.tail, y1, y1p, y1pp)

        return result


def poly_to_zero(xx: Tensor, dx: Tensor, inv_dist: Tensor,
                 y0: Tensor, y0p: Tensor, y0pp: Tensor) -> Tensor:
    """Get interpolation if beyond the grid range with 5th order polynomial.

    Arguments:
        y0: Values to be interpolated at each grid point.
        y0p: First derivative of y0.
        y0pp: Second derivative of y0.
        xx: Grid points.
        dx: The grid point range for y0 and its derivative.

    Returns:
        yy: The interpolation values with given xx points in the tail.

    Notes:
        The function `poly_to_zero` realize the interpolation of the points
        beyond the range of grid points, which make the polynomial values
        smoothly converge to zero at the boundary. The variable dx determines
        the point to be zero. This code is consistent with the function
        `poly5ToZero` in DFTB+.

    """
    dx1 = y0p * dx
    dx2 = y0pp * dx * dx
    dd = 10.0 * y0 - 4.0 * dx1 + 0.5 * dx2
    ee = -15.0 * y0 + 7.0 * dx1 - 1.0 * dx2
    ff = 6.0 * y0 - 3.0 * dx1 + 0.5 * dx2
    xr = xx * inv_dist
    yy = ((ff * xr + ee) * xr + dd) * xr * xr * xr

    return yy


def poly_interp(xp: Tensor, yp: Tensor, rr: Tensor) -> Tensor:
    """Interpolation with given uniform grid points.

    Arguments:
        xp: The grid points, 2D Tensor, first dimension is for different
            system and second is for the corresponding grids in each system.
        yp: The values at the gird points.
        rr: Points to be interpolated.

    Returns:
        yy: Interpolation values corresponding to input rr.

    Notes:
        The function `poly_interp` is designed for both single and multi
        systems interpolation. Therefore xp will be 2D Tensor.

    """
    assert xp.dim() == 2, 'xp is not 2D Tensor'
    device = xp.device
    nn0, nn1 = xp.shape[0], xp.shape[1]
    index_nn0 = torch.arange(nn0, device=device)
    icl = torch.zeros(nn0, device=device).long()
    cc, dd = yp.clone(), yp.clone()
    dxp = abs(rr - xp[index_nn0, icl])

    # find the most close point to rr (single atom pair or multi pairs)
    _mask, ii = torch.zeros(len(rr), device=device) == 0.0, 0.0
    _dx_new = abs(rr - xp[index_nn0, 0])
    while (_dx_new < dxp).any():
        ii += 1
        assert ii < nn1 - 1, 'index ii range from 0 to %s' % nn1 - 1
        _mask = _dx_new < dxp
        icl[_mask] = ii
        dxp[_mask] = abs(rr - xp[index_nn0, ii])[_mask]

    yy = yp[index_nn0, icl]

    for mm in range(nn1 - 1):
        for ii in range(nn1 - mm - 1):
            r_tmp0 = xp[index_nn0, ii] - xp[index_nn0, ii + mm + 1]

            # use transpose to realize div: (N, M, K) / (N)
            r_tmp1 = ((cc[index_nn0, ii + 1] - dd[index_nn0, ii]).transpose(
                0, -1) / r_tmp0).transpose(0, -1)
            cc[index_nn0, ii] = ((xp[index_nn0, ii] - rr) *
                                 r_tmp1.transpose(0, -1)).transpose(0, -1)
            dd[index_nn0, ii] = ((xp[index_nn0, ii + mm + 1] - rr) *
                                 r_tmp1.transpose(0, -1)).transpose(0, -1)
        if (2 * icl < nn1 - mm - 1).any():
            _mask = 2 * icl < nn1 - mm - 1
            yy[_mask] = (yy + cc[index_nn0, icl])[_mask]
        else:
            _mask = 2 * icl >= nn1 - mm - 1
            yy[_mask] = (yy + dd[index_nn0, icl - 1])[_mask]
            icl[_mask] = icl[_mask] - 1

    return yy


class CubicSpline(torch.nn.Module):
    """Polynomial natural cubic spline.

    Arguments:
        xx: Grid points for interpolation, 1D Tensor.
        yy: Values to be interpolated at each grid point.
        tail: Distance over which to smooth the tail.
        delta_r: Delta distance for 1st and 2nd derivative.
        n_interp: Number of total interpolation grid points for the tail.

    Keyword Args:
        abcd: 0th, 1st, 2nd and 3rd order parameters in cubic spline.

    References:
<<<<<<< HEAD
        .. [wiki] https://en.wikipedia.org/wiki/Spline_(mathematics)
=======
        .. [csi_wiki] https://en.wikipedia.org/wiki/Spline_(mathematics)
>>>>>>> 83ac7905

    Examples:
        >>> import tbmalt.common.maths.interpolation as interp
        >>> import torch
        >>> x = torch.linspace(1, 10, 10)
        >>> y = torch.sin(x)
        >>> fit = interp.Spline(x, y)
        >>> fit(torch.tensor([3.5]))
        >>> tensor([-0.3526])
        >>> torch.sin(torch.tensor([3.5]))
        >>> tensor([-0.3508])

    """

    def __init__(self, xx: Tensor, yy: Tensor, tail: Real = 1.0,
                 delta_r: Real = 1E-5, n_interp: int = 8, **kwargs):
        super(CubicSpline, self).__init__()

        assert yy.dim() <= 2, '"CubicSpline" only support 1D or 2D interpolation'

        self.xp = xx
        self.yp = yy.T if yy.dim() == 2 and yy.shape[0] == xx.shape[0] else yy

        self.grid_step = xx[1] - xx[0]
        self.delta_r = delta_r
        self.tail = tail
        self.n_interp = n_interp

        # Device type of the tensor in this class
        self._device = xx.device

        aa, bb, cc, dd = kwargs.get("abcd") if "abcd" in kwargs.keys()\
            else CubicSpline._get_abcd(self.xp, self.yp)

        self.abcd = pack([aa, bb, cc, dd])

    def forward(self, xnew: Tensor):
        """Evaluate the polynomial linear or cubic spline.

        Arguments:
            xnew: Points to be interpolated.

        Returns:
            ynew: Interpolation values with given points.

        """
        # boundary condition of xnew
        assert xnew.ge(self.xp[0]).all(),\
            f'input should not be less than {self.xp[0]}'
        n_grid_point = len(self.xp)

        result = (
            torch.zeros(xnew.shape, device=self._device)
            if self.yp.dim() == 1
            else torch.zeros(xnew.shape[0], self.yp.shape[0],
                             device=self._device)
        )

        # get the nearest grid point index of distance in grid points
        ind = self.__get_nearest_grid_point_indices(xnew)

        # interpolation of xx which not in the tail
        if (ind <= n_grid_point).any():
            _mask = torch.logical_and(ind <= n_grid_point, ind != 0)
            result[_mask] = self._cubic(xnew[_mask], ind[_mask] - 1)

        # Adjust the results to account for tail interpolation, if required
        r_max = self.xp[-2] + self.tail
        max_ind = n_grid_point - 1 + int(self.tail / self.grid_step)
        is_tail = ind.masked_fill(ind.ge(n_grid_point) * ind.le(max_ind), -1).eq(-1)

        if is_tail.any():
            self.__compute_tail_interpolation(xnew, is_tail, r_max, result)


        return result

    def __get_nearest_grid_point_indices(self, xnew: Tensor):
        n_tail = int((self.tail / self.grid_step).round())
        xx_ext = torch.linspace(
            self.xp[0], self.xp[-1] + self.tail,
            len(self.xp) + n_tail, device=self._device)
        return torch.searchsorted(xx_ext.detach(), xnew)

    def __compute_tail_interpolation(self, xnew: Tensor, is_tail, r_max, result):
        dr = xnew[is_tail] - r_max
        dr = dr.unsqueeze(-1) if self.yp.dim() == 2 else dr
        ilast = len(self.xp)

        # get grid points and grid point values
        xa = ((ilast
              - self.n_interp
              + torch.arange(self.n_interp, device=self._device) - 1)
              * self.grid_step + self.xp[0])

        yb = self.yp[..., ilast - self.n_interp - 1: ilast - 1].T
        xa = xa.repeat(dr.shape[0]).reshape(dr.shape[0], -1)
        yb = yb.unsqueeze(0).repeat_interleave(dr.shape[0], dim=0)

        # get derivative
        y0 = poly_interp(xa, yb, xa[:, self.n_interp - 1] - self.delta_r)
        y2 = poly_interp(xa, yb, xa[:, self.n_interp - 1] + self.delta_r)
        y1 = self.yp[..., ilast - 2]
        y1p = (y2 - y0) / (2.0 * self.delta_r)
        y1pp = (y2 + y0 - 2.0 * y1) / (self.delta_r * self.delta_r)
        dr = dr.repeat(self.yp.shape[0], 1).T if self.yp.dim() == 2 else dr

        result[is_tail] = poly_to_zero(
            dr, -1.0 * self.tail, -1.0 / self.tail, y1, y1p, y1pp)

    def _cubic(self, xnew: Tensor, ind: Tensor):
        """Calculate cubic spline interpolation."""
        dx = xnew - self.xp[ind]
        aa, bb, cc, dd = self.abcd
        interp = (
            aa[..., ind]
            + bb[..., ind] * dx
            + cc[..., ind] * dx ** 2
            + dd[..., ind] * dx ** 3
        )

        return interp.transpose(-1, 0) if interp.dim() > 1 else interp

    @staticmethod
    def _get_abcd(xp, yp) -> Tuple[Tensor, Tensor, Tensor, Tensor]:
        """Get aa, bb, cc, dd parameters for cubic spline interpolation.

        Arguments:
            xp: Grid points for interpolation, 1D Tensor.
            yp: Values to be interpolated at each grid point.

        Returns:
            parameters: a tuple storing the aa, bb, cc, and dd parameters.

        """
        # get the first dim of x
        nx = xp.shape[0]
        device = xp.device
        assert nx > 3  # the length of x variable must > 3

        # get the difference between grid points
        dxp = xp[1:] - xp[:-1]
        dyp = yp[..., 1:] - yp[..., :-1]

        # get b, c, d from reference website: step 3~9, first calculate c
        A = torch.zeros(nx, nx, device=device)
        A.diagonal()[1:-1] = 2 * (dxp[:-1] + dxp[1:])  # diag
        A[torch.arange(nx - 1), torch.arange(nx - 1) + 1] = dxp  # off-diag
        A[torch.arange(nx - 1) + 1, torch.arange(nx - 1)] = dxp
        A[0, 0], A[-1, -1] = 1.0, 1.0
        A[0, 1], A[1, 0] = 0.0, 0.0  # natural condition
        A[-1, -2], A[-2, -1] = 0.0, 0.0

        B = torch.zeros(*yp.shape, device=device)
        B[..., 1:-1] = 3 * (dyp[..., 1:] / dxp[1:] - dyp[..., :-1] / dxp[:-1])
        B = B.permute(1, 0) if B.dim() == 2 else B

        cc = torch.linalg.lstsq(A, B)[0]
        cc = cc.permute(1, 0) if cc.dim() == 2 else cc
        bb = dyp / dxp - dxp * (cc[..., 1:] + 2 * cc[..., :-1]) / 3
        dd = (cc[..., 1:] - cc[..., :-1]) / (3 * dxp)

        return yp, bb, cc, dd<|MERGE_RESOLUTION|>--- conflicted
+++ resolved
@@ -17,7 +17,6 @@
         compr: Grid points for interpolation, 1D Tensor.
         zmesh: 2D, 3D or 4D Tensor, 2D is for single integral with various
             compression radii, 3D is for multi integrals.
-<<<<<<< HEAD
         hs_grid: Distances at which the ``hamiltonian`` & ``overlap``
             elements were evaluated.
 
@@ -38,11 +37,6 @@
     References:
         .. [wiki] https://en.wikipedia.org/wiki/Bicubic_interpolation
 
-=======
-
-    References:
-        .. [bci_wiki] https://en.wikipedia.org/wiki/Bicubic_interpolation
->>>>>>> 83ac7905
     """
 
     def __init__(self, compr: Tensor, zmesh: Tensor, hs_grid=None):
@@ -70,14 +64,11 @@
     def __call__(self, rr: Tensor, distances=None):
         """Calculate bicubic interpolation.
 
-<<<<<<< HEAD
         If distances is not None, the polynomial interpolation will be
         used to interpolate distances from ``hamiltonian`` & ``overlap``.
         Then the bicubic interpolation will be used to interpolate rr
         from the interpolated ``hamiltonian`` & ``overlap`` values.
 
-=======
->>>>>>> 83ac7905
         Arguments:
             rr: The points to be interpolated for the first dimension and
                 second dimension.
@@ -443,11 +434,7 @@
         abcd: 0th, 1st, 2nd and 3rd order parameters in cubic spline.
 
     References:
-<<<<<<< HEAD
-        .. [wiki] https://en.wikipedia.org/wiki/Spline_(mathematics)
-=======
         .. [csi_wiki] https://en.wikipedia.org/wiki/Spline_(mathematics)
->>>>>>> 83ac7905
 
     Examples:
         >>> import tbmalt.common.maths.interpolation as interp
